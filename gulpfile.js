--- conflicted
+++ resolved
@@ -42,12 +42,8 @@
   livereload.listen();
   nodemon({
     script: 'app.js',
-<<<<<<< HEAD
-    ext: 'js swig',
+    ext: 'js njk',
     ignore: ['data/']
-=======
-    ext: 'js njk',
->>>>>>> 56d89a7c
   }).on('restart', function () {
     setTimeout(function () {
       livereload.changed(__dirname);
