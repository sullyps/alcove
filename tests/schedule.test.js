--- conflicted
+++ resolved
@@ -88,51 +88,12 @@
   });
   
   test('Schedule w/o number of backups', () => {
-<<<<<<< HEAD
-    expect(init.__validateBackupSchedule(invalidSchedules[0]))
-      .toHaveLength(1);
-=======
     expect(config.__validateBackupSchedule(invalidSchedules[0])).not.toBe([]);
->>>>>>> 431f5563
   });
 
   test('Schedule w/ invalid time (hour >= 24)', () => {
     let schedule1 = invalidSchedules[1];
     let schedule2 = invalidSchedules[2];
-<<<<<<< HEAD
-    expect(init.__validateBackupSchedule(schedule1)).toHaveLength(1);
-    expect(init.__validateBackupSchedule(schedule2)).toHaveLength(1);
-  });
-
-  test('Schedule w/ invalid time (min > 59)', () => {
-    expect(init.__validateBackupSchedule(invalidSchedules[3]))
-      .toHaveLength(1);
-  });
-
-  test('Schedule with date greater than 6', () => {
-    expect(init.__validateBackupSchedule(invalidSchedules[4]))
-      .toHaveLength(1);
-  });
-
-  test('Schedule with seconds in time stamp', () => {
-    expect(init.__validateBackupSchedule(invalidSchedules[5]))
-      .toHaveLength(1);
-  });
-
-  test('Second schedule invalid date', () => {
-    expect(init.__validateBackupSchedule(invalidSchedules[6]))
-      .toHaveLength(1);
-  });
-
-  test('No date set specified, only pipe', () => {
-    expect(init.__validateBackupSchedule(invalidSchedules[7]))
-      .toHaveLength(1);
-  });
-
-  test('No date set specified', () => {
-    expect(init.__validateBackupSchedule(invalidSchedules[8]))
-      .toHaveLength(1);
-=======
     expect(config.__validateBackupSchedule(schedule1)).not.toBe([]);
     expect(config.__validateBackupSchedule(schedule2)).not.toBe([]);
   });
@@ -159,6 +120,5 @@
 
   test('No date set specified', () => {
     expect(config.__validateBackupSchedule(invalidSchedules[8])).not.toBe([]);
->>>>>>> 431f5563
   });
 });