--- conflicted
+++ resolved
@@ -5,7 +5,7 @@
   "main": "app.js",
   "jest": {
     "testPathIgnorePatterns": [
-      "/node_modules/", 
+      "/node_modules/",
       "data"
     ]
   },
@@ -16,12 +16,8 @@
   "author": "",
   "license": "ISC",
   "dependencies": {
-<<<<<<< HEAD
-    "aws-sdk": "^2.250",
+    "aws-sdk": "^2.266",
     "bcrypt": "^2.0",
-=======
-    "aws-sdk": "^2.266",
->>>>>>> 431f5563
     "body-parser": "^1.18",
     "child_process": "^1.0",
     "compression": "^1.7",
