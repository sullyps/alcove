--- conflicted
+++ resolved
@@ -59,12 +59,6 @@
       rsyncOptions.excludeFirst = excludeFirst;
 
     // Use default key unless private key is specified here
-<<<<<<< HEAD
-=======
-    // FIXME: Need to resolve relative location of key in a better way
-    // Until then, hardcode /etc/backup
-    // NOTE: This has been fixed in latest branch merge of ssh-keys
->>>>>>> a79a86c0
     if (config.rsync.identity) 
       rsyncOptions.privateKey = path.join(config.app.config_file, config.rsync.identity);
 
