'use strict';
var fs = require('fs-extra'),
    path = require('path'),
    ini = require('ini'),
    child_process = require('child_process'),
    logging = require('./config/log4js');
var rsync = require('./rsync'),
    notifications = require('./notifications');

var sequelize = require('sequelize');
const Op = sequelize.Op;

var logger = logging.getLogger();
var backupQueues = { remaining: [], inProgress: [] };
var machines = {};
var summaryTimeoutId, config, db;

// Methods to handle the process being killed and commit event to db
const SIGINT = 2;
const SIGTERM = 15;
const SIGUSR2 = 12;

/**
 * Private method that takes info from a backup attempt and inserts it into the
 * DB to create a history for later reference.
 *
 * @param machine
 *   The target machine for the backup event.
 * @param rsyncStats
 *   The statistics and information about the recent backup event. This may
 *   not contain any rsync data if an error occurred early in the process.
 *   We try to ensure that "code" always exists, and "error" will exist on
 *   an improper completion.
 */
function insertBackupEvent (machine, rsyncStats) {
  if (!db) return logger.error('Cannot record backup event: The Events DB has not been initialized');

  var machineLogger = logging.getLogger(machine.name);
  db.BackupEvent.create({
    'machine' : machine.name,
    'rsyncExitCode' : rsyncStats.code,
    'rsyncExitReason' : (rsyncStats.error || ''),
    'transferSize' : (rsyncStats.totalTransferredFileSize || 0),
    'transferTimeSec' : (rsyncStats.totalTransferTime || 0)
  })
  .then(function(backupInfo) {
     machineLogger.info('Backup event saved to EventsDB');
  })
  .catch(function (err) {
    machineLogger.error('Backup event insertion in EventsDB failed:', err.message);
    machineLogger.debug(err.stack);
  });
}

/**
 * Gracefully handle shutdowns due to SIGINT or SIGTERM.
 */
function addProcessExitEvent(code) {
  // Shutdown impending
  logger.info('Backup system shutting down...');
  logger.debug('Exit code: ' + code);

  // Shortcircuit if the db is inaccessible
  if (!db) process.exit(code);

  var exitReason = 'Unknown';
  switch(code) {
    case 0:
      exitReason = 'COMPLETED';
      break;
    case SIGINT:
    case SIGTERM:
    case SIGUSR2:
      exitReason = 'TERMINATED';
      break;
  }

  // Push the shutdown event to the database.
  (function shutdown() { 
    db.ProcessEvent.create({
      'event' : 'exit',
      'exitCode' : code,
      'exitReason' : exitReason,
    })
    .then(function(processEvent) {
      logger.debug('Process exit event saved to events DB, exit code: ' + processEvent.exitCode);
      process.exit(processEvent.exitCode);
    })
    .catch(function (err) {
      logger.error('Could not save exit event to the database: ' + err);
      logger.warn('Next startup might erroneously send out dirty shutdown notifications...');
      // Exit anyway...
      process.exit(processEvent.exitCode);
    });
  })();
}
process.on('SIGINT', function() { addProcessExitEvent(SIGINT); });
process.on('SIGTERM', function() { addProcessExitEvent(SIGTERM); });
process.on('SIGUSR2', function() { addProcessExitEvent(SIGUSR2); });
process.on('beforeExit', function() { addProcessExitEvent(0); });

/**
 * Private helper to create our machine Objects that store real-time backup 
 * information in memory for each configured backup from the config files.
 */
function prepareMachines(config)
{
  // Active all configured machines
  for (var key in config.machines)
  {
    logger.debug('Preparing "' + key + '"');

    // Isolate errors on any single config
    try
    {
      var machineConfig = config.machines[key];

      // Copy this machine into our local variable and decorate
      // Retain this configuration in our 'config' without changes
      var machine = {
        schedule: machineConfig.schedule,
        name: machineConfig.name,
        ip: machineConfig.ip,
        inclusionPatterns: machineConfig.inclusionPatterns,
        exclusionPatterns: machineConfig.exclusionPatterns,
        // Will be Object: { when: Date, transferSizeKb: Number, transferTimeMs: Number }
        lastBackup: {},
        // Will be Array of Objects: { when: Date, reason: String }
        failures: []
      }

      // This machine is configured
      machines[key] = machine;
    }
    catch(error)
    {
      logger.error('Error with "' + key + '": ' + error.message);
      logger.debug(error.stack);
      logger.warn('No backups will be performed for "' + key + '"');
      delete machines[key];
    }
  }
  logger.debug('All machines are prepared for backups');
}

/**
 * Private helper to find the next scheduled time, given the schedule. 
 * 
 * @param String scheduleStr
 *   Schedule definition using the backup schedule syntax.
 * @param Date obj now
 *   The date from which the next scheduled time is calculated from.
 */
function getNextScheduledTime(scheduleStr, now)
{
  var schedule;

  // Parse the schedule first
  try
  {
    schedule = system.parseSchedule(scheduleStr);
  }
  catch (error)
  {
    // Shouldn't ever happen after a successful startup.
    logger.error('Could not parse schedule: ' + error.message);
    logger.debug(error.stack);
    return null;
  }

  var dates = [];
  schedule.daysSets.forEach(function(daySet) {
    daySet.days.forEach(function(dayOfWeek) {
      var date = new Date(now.getTime());
      date.setHours(schedule.time.hours, schedule.time.minutes, 0, 0);

      // Determine number of days in the future for this "set"
      var diff = dayOfWeek - now.getDay();
      if ((diff < 0) || (diff == 0 && date <= now))
        diff += 7;

      // Offset this date
      date.setDate(date.getDate() + diff);

      dates.push(date);
    });
  });
  // Sort by Date time, (not String conversion)
  dates.sort(function(date1, date2) {
    if (date1 < date2) return -1;
    else if (date1 > date2) return 1;
    else return 0;
  });

  // Now the next upcoming date will be the first!
  return dates[0];
}

/**
 * Private helper method.
 * After a backup has been attempted, complete the process appropriately.
 * Either schedule an additional attempt (if failed) or schedule the next
 * expected backup (if succeeded). 
 *
 * @param rsyncErr
 *   If defined, the error from the rsync process.
 * @param machine
 *   The machine object that was just backed up.
 * @param rsyncStats
 *   The resulting data from the rsync attempt (or null).
 * @param toDelete
 *   An array of directories to remove (outdated backups). Only performed
 *   when a successful backup has occurred.
 */
function completeBackup(rsyncErr, machine, rsyncStats, toDelete)
{
  // Insert backup event
  insertBackupEvent(machine, rsyncStats);

  var maxAttempts = config.rsync.retry.max_attempts;
  var timeout = 0;

  // Handle completion in 3 ways:
  //   1) Failure, give up (when max attempts are exceeded)
  //   2) Failure, retry
  //   3) Success
  // After appropriate logging, notification, etc: Then set the timeout and
  // startup any machines that were stuck in the queue with process.nextTick()
  var now = new Date();
  if (rsyncErr && machine.failures.length == maxAttempts)
  {
    // Failure, give up and go to next regularly scheduled time
    var nextScheduledTime = getNextScheduledTime(machine.schedule, now);
    timeout = nextScheduledTime.getTime() - now.getTime();
    var subject = 'Failed backup';
    var shortMessage = 'Backup for "' + machine.name + '" could not be' +
      ' completed';
    var longMessage = shortMessage + '\r\nRsync error message: ' + rsync.error +
      '\r\nNo more attempts will be made to complete this backup';
    notifications.dispatch({
      subject : subject,
      shortMessage : shortMessage,
      longMessage : longMessage
    });
    notifications.dispatch(message);
    machine.failures = [];
    logger.error('Maximum retry attempts reached for machine: "' + machine.name + '"');
    logger.warn('Next backup attempt will be at the normal scheduled time: ' + nextScheduledTime);
  }
  else if (rsyncErr)
  {
    // Failure, retry according to our graduated back-off rate
    var retry = config.rsync.retry.time * 60 * 1000;
    var multiplier = config.rsync.retry.multiplier;
    timeout = retry * Math.pow(multiplier, machine.failures.length - 1);
    // TODO (probably sprintf-js this for the decimal handling)
    logger.warn('Backup failed. Retry attempt scheduled for ' + (timeout/ 1000 / 60.0) + ' minutes');
  }
  else
  {
    // Success
    var nextScheduledTime = getNextScheduledTime(machine.schedule, now);
    timeout = nextScheduledTime.getTime() - now.getTime();

    // Delete all specified old copies
    toDelete.forEach(function(dir) {
      logger.debug('Removing old backup directory: "' + dir + '"');
      try
      {
        fs.removeSync(dir)
      }
      catch (rmError)
      {
        logger.error('File system error removing old backup copy: "' + dir + '": ' + rmError.message);
        logger.debug(rmError.stack);
        logger.warn('Please inspect the backup directory for "' + machine.name + '"');
      }
    });

    // Reset the attempt counter if it has hit the max attempts or was successful
    machine.failures = [];
    logger.info('Next backup is at the normal scheduled time: ' + nextScheduledTime);
  }

  // Set the next timeout for this machine
  if (timeout != null)
    machine.timeoutId = setTimeout(function() { system.backupProcess(this) }.bind(machine), timeout);
  else
    logger.warn('Please verify this is correct: "' + machine.name + '" does not have any more scheduled backups??');

  // Remove this machine from the queue
  for (var i = 0; i < backupQueues.inProgress.length; i++) 
  {
    if (backupQueues.inProgress[i] === machine)
    {
      backupQueues.inProgress.splice(i,1);
      break;
    }
  }

  // Startup next queued machine (with process.nextTick())
  if (backupQueues.remaining.length > 0)
  {
    logger.debug('Starting machine from the waiting queue: ' + backupQueues.remaining[0].name);
    logger.trace(backupQueues.remaining.length + ' scheduled backups remain in the queue');
    // Pull off of queue (may end up back on...)
    var nextMachine = backupQueues.remaining.shift();
    // Next tick
    // TODO: discuss importance of nextTick here?
    process.nextTick(function() { system.backupProcess(this)}.bind(nextMachine));
  }
}


/**
 * Private helper method that returns size of directory contents as a string.
 * @param directory 
 *   The target to inspect for size.
 */
function findDirSize(directory)
{
  // TODO: Find platform independent alternatives
  var stdoutBuff = child_process.execSync('du -hs ' + directory);
  var stdout = stdoutBuff.toString();
  return stdout.split(/\s+/)[0];
}

/**
 * Private helper method that returns the size of the available disk space
 * as a string.
 */
function findFreeSpace()
{
  // TODO: Find platform independent alternatives
  var stdoutBuff = child_process.execSync('df -h ' + config.data_dir);
  var diskInfo = stdoutBuff.toString().split('\n');
  // Use the second line, 4th position
  var freeSpace = diskInfo[1].split(/\s+/)[3]; 
  return freeSpace;
}

/**
 * Finds the last scheduled email date from the schedule given in
 * the form of d,d,d,d;[hh:mm]
 * with d representing the days of the week 0 Sunday to 6 Saturday, hh:mm the time
 * @param schedule
 *   the string schedule, from config.notifications.summary_schedule
 * @param date
 *    date to find the previous summary email
 */
<<<<<<< HEAD
function getLastSummaryEmailTime(schedule, date)
{
=======
function getLastSummaryEmailTime(schedule, date){
>>>>>>> 150376a1
  var matches = schedule.match(/([\d,]+);\[(\d{1,2}):(\d\d)\]/);
  if (matches)
  {
    var scheduledDays = matches[1].split(',');
    var scheduledHour = matches[2];
    var scheduledMin = matches[3];
  }
  else
  {
    throw new Error('Invalid Summary schedule: ' + schedule);
  }
  var day = date.getDay();

  var includeDay = ((date.getHours() > scheduledHour) || 
    (date.getHours() == scheduledHour && date.getMinutes() > scheduledMin));

  var numberOfDaysAgo;
  var found = false;
  var i = scheduledDays.length-1;
  while (i >= 0 && !found) {
    if (scheduledDays[i] < day || (scheduledDays[i] == day && includeDay)) {
      numberOfDaysAgo = day - scheduledDays[i];
      found = true;
    }
    i--;
  }
  if (!found) {
    numberOfDaysAgo = day + 7 - scheduledDays[scheduledDays.length - 1];
  }
  var lastEmailTime = new Date(date.toString());
  lastEmailTime.setDate( date.getDate() - numberOfDaysAgo );
  lastEmailTime.setHours(scheduledHour);
  lastEmailTime.setMinutes(scheduledMin);
  lastEmailTime.setSeconds(0);
  lastEmailTime.setMilliseconds(0);
  return lastEmailTime;
}

/**
 *  Private helper function that will take a Date object and returns a string
 *  formatted with the pattern YYYY-MM-DD
 *  with leading zeroes in front of single digits
 *  @param
 *    Date object
 */
function getFormattedDate(date)
{
  var str = '';
  str +=
    date.getFullYear() + '-' + ('0' + (date.getMonth() + 1)).slice(-2) +
    '-' + ('0' + date.getDate()).slice(-2) + ' ' +
      (date.getHours() <= 12 ? date.getHours() : date.getHours()-12) +
      ':' + date.getMinutes() + (date.getHours() < 12 ? 'am' : 'pm');
  return str;
}
/**
 * Private async helper method to create weekly summary email. 
 * Finds date of last scheduled summary and gets lists of all
 * backups that have occurred since then and other useful information.
 * Occurs based off the email summary schedule in config file.
 * 
 * @return 
 *   Async method that returns a Promise.
 */
function generateBackupSummaryEmail() {
  var message = {};

  // Calculate and cache a few values (the first call is potentially very slow)
  // TODO: what are the units on these calls, and can we make them dynamic?
  var dataDirSize = findDirSize(config.data_dir);
  var freeSpace = findFreeSpace();
  var summarySchedule = config.notifications.summary_schedule;
  var lastSummaryDate = getLastSummaryEmailTime(summarySchedule, new Date());
  var header = '';
  var details = '';

  message.subject = 'Weekly backup summary';

  logger.info('Summary of backups since the last summary (' + lastSummaryDate + ')')
  logger.info('  Total Size of all Backups = ' + dataDirSize);
  logger.info('  Remaining space on disk = ' + freeSpace);
  
  // Synchronous Inspection for the concatentated email
  //   http://bluebirdjs.com/docs/api/synchronous-inspection.html
    
  return db.ProcessEvent.findAll({
    where: {
      eventTime : {
        [Op.gt] : lastSummaryDate
      },
      event : 'start',
    },
    order: [['eventTime', 'DESC']],
  }).then(function(processEvents) {
    var recentStartTime = processEvents[0].eventTime;
    header = 
      'Weekly Backup Summary\r\n' +
      'Backups from: ' + getFormattedDate(lastSummaryDate) + ' to ' +
      getFormattedDate(new Date()) + '\r\n' +
      '=====\r\n' +
      'Total size of all backups: ' + dataDirSize + '\r\n' +
      'Disk space remaining: ' + freeSpace + '\r\n' +
      'Last "Start"  ProcessEvent: ' +
      getFormattedDate(recentStartTime) + '\r\n' +
      '# of "Start" ProcessEvents: ' + processEvents.length + '\r\n';
    details =
      'Weekly backup Summary: Backup Size: ' + dataDirSize + '\n' +
      'Free Space: ' + freeSpace + '\n' +
      '#Start: ' + processEvents.length + '\n';
  }).then(function() {
    return db.ProcessEvent.findAll({
      where: {
        eventTime : {
          [Op.gt] : lastSummaryDate
        },
        event : 'stop'
      }
    });
  }).then(function(stopProcessEvents) {
    header +=
      '# of "Stop" ProcessEvents: ' + stopProcessEvents.length + '\r\n' +
       '=====\r\n\r\n';
    details +=
      '#Stop: ' + stopProcessEvents.length;
  }).then(function() {
    logger.debug('Getting all backup events since ' + lastSummaryDate);
    return db.BackupEvent.findAll({
      where: {
        backupTime: {
          [Op.gt]: lastSummaryDate
        }
      }
    });
  }).then(function(backupEvents) {
    // Should be available because previous promise was fulfilled before this "then"
    // although ES6/ES8 offer better methods of this (yield or await)
    message.longMessage = header;
    message.shortMessage = details;
    for (var machineName in machines) 
    {
      var machine = machines[machineName];
      logger.trace('Working on machine: ', machine);
      message.longMessage +='Summary for ' +  machine.name + ':\r\n-----\r\n';

      for (var j=0; j<backupEvents.length; j++) {
        var data = backupEvents[j].dataValues;
        logger.debug('data: ', data);
        if (data.machine === machine.name) 
        {
          message.longMessage += '  ' + 
            getFormattedDate(data.backupTime) + ' ' +
            (data.transferSize/(1024*1024*1024)).toFixed(2) + 'GB ' +
            'were backed up in ' + (data.transferTimeSec/60).toFixed(2) +
            ' min'
          if (data.rsyncExitCode) 
          {
            message.longMessage += ' with *failure*, err code: *' + data.rsyncExitCode + '*\r\n';
            message.longMessage += '    Reason: *' + data.rsyncExitReason + '*\r\n';
          }
          else
          {
            message.longMessage += ' successfully\r\n';
          }
        }
      }
      if (backupEvents.length == 0) message.longMessage += 'No backups or attempts occurred since the last summary...\r\n';
      message.longMessage += '\r\n';
    }

    logger.debug('Number of machines in Summary Notification: ' + machines.length);
    logger.info('Summary Notification generated.');

    // Fulfill the promise
    return message;
  });
}


/** 
 * Private helper method to send the Summary Notification and schedule the next
 * message to be sent via a timeout.
*/
function sendSummaryEmail()
{
  generateBackupSummaryEmail().then(function(message) {
    // Send the message that was generated
    notifications.dispatch(message);
  })
  .catch(function(err) {
    logger.error('Error occurred while generating the Summary Notification: ' + err.message);
    logger.debug(err.stack);
    notifications.dispatch({
      subject: 'Error sending Summary Email',
      shortMessage: 'Could not send',
      longMessage: 'While attempting to generate the Summary Notification, an error occurred:' + err.message + '\r\n\r\n' +
        'Please see the logfile on the server for more details\r\n\r\n' +
        'Sincerely,\r\nYour ' + config.app.name + ' (' + config.app.version + ')\r\n' 
    });
  })
  .finally(function() {
    var now = new Date();
    var nextScheduledTime = getNextScheduledTime(config.notifications.summary_schedule, now);
    logger.debug('Scheduling next Summary notification for: ' + nextScheduledTime);
    // nextScheduledTime will be null on errors
    if (nextScheduledTime)
    {
      // Remove the old timeout (in case it is still active)
      clearTimeout(summaryTimeoutId);

      // Arrange the new timeout
      summaryTimeoutId = setTimeout(sendSummaryEmail, nextScheduledTime.getTime() - now.getTime());
    }
    else
    {
      // NOTE: This shouldn't ever happen unless the config can be changed...
      logger.error('Problem parsing Summary notification schedule. Summary is disabled...');
    }
  });
}

/**
 * Private helper function to find SSH Public Key.
 * Checks if user has provided a path to the keys in the config file,
 *  then searches through SSH protocols to find key generated by Docker.
 */
function getPublicSSHKeys()
{
  var paths = [];
  const TYPES = ['id_dsa.pub', 'id_ecdsa.pub', 'id_ed25519.pub', 'id_rsa.pub'];
  var keys = {};

  var configDir = path.dirname(config.app.config_file);
  // User may define a path to the identity file
  if (config.rsync.identity && fs.existsSync(path.join(configDir, config.rsync.identity + '.pub')))
  {
    paths.push(path.join(configDir, config.rsync.identity + '.pub'));
  }
  // If no path is specified or incorrect path, need to search SSH protocols
  else
  {
    var homeDir = process.env['HOME'];
    TYPES.forEach(function(type) {
      // In development, the Dockerfile should generate keys
      // and place them in the user's home /.ssh directory
      var sshPublicKey = path.join(homeDir, '.ssh', type);
      logger.debug('Checking if "' + sshPublicKey + '" exists');
      if (fs.existsSync(sshPublicKey))
      {
        paths.push(sshPublicKey);
        logger.debug('"' + sshPublicKey + '" exists');
      }
    });
  }

  if (paths.length === 0)
  {
    keys.error = 'No public key could be found\n';
    return keys;
  }
  paths.forEach(function(path) {
    logger.debug('Attempting to get key from: ' + path);
    var fileContents;
    try
    {
      fileContents = fs.readFileSync(path);
    }
    catch(err)
    {
      keys.error += err.message + '\n';
    }
    // create key:value pair as filename:fileContents
    keys[path] = fileContents;
  });
  return keys;
}

/**
 * Main Backup system definition.
 */
var system = {
  /**
  * Initialize the start of the backing up process.  Set timeouts for summary emails
  *     and backing up of individual machines.
  * @param cfg
  *     configurations for the backup
  * @param dbh
  *     mysqlite database
  */
  init: function(cfg, dbh) {
    // TODO: break these into private methods 
    //   (testDataDir(), evalConfig(), scheduleBackups(), scheduleSummary(), checkDirtyShutdown())
    // Save private reference to our db and config
    db = dbh;
    config = cfg;

    // Create machine objects from configurations
    prepareMachines(config);

    // Configure the notification dispatchers (email, sms, or log)
    notifications.init(config);

    // Test data directory for access
    // TODO (or should we do this during config parsing at startup?)

    // Log unexpected configurations
    // TODO

    // Schedule machine backups
    var currentTime = new Date();
    Object.keys(machines).forEach(function(name) {
      logger.debug('Scheduling backup for "' + name + '"');
      var machine = machines[name];
      var machineLogger = logging.getLogger(machine.name);
      try
      {
        var nextBackup = getNextScheduledTime(machine.schedule, currentTime);
        var timeoutTime = nextBackup.getTime() - currentTime.getTime();
        machineLogger.info('Scheduling backup at ' + nextBackup + ' for "' + machine.name + '"');
        machine.timeoutId = setTimeout(function() {
          system.backupProcess(this);
        }.bind(machine), timeoutTime);
      }
      catch (error)
      {
        notifications.dispatch({
          subject : 'Cannot Schedule Backup',
          shortMessage : 'Could not schedule backup for "' + name + '"',
          longMessage : '*** CRITICAL ***\r\nMachine: "' + name + '" will not be' +
          ' scheduled for additional backups until the following error is' +
          ' resolved\r\n' + error.message });
        machineLogger.error('Could not schedule backup for "' + name + '": ' + error.message);
        machineLogger.error('*** CRITICAL: this machine will not be scheduled for additional ' + 
          'backups until this problem is resolved***');
        logger.debug(error.stack);
      }
    });
    
    // Set the timeout for the Periodic Backup Summary
    // (Removing config.summary from the .ini disables this)
    if (config.notifications.summary_schedule)
    {
      var nextScheduledTime = getNextScheduledTime(config.notifications.summary_schedule, currentTime);
      logger.debug('Scheduling Summary notification for: ' + nextScheduledTime);

      if (nextScheduledTime)
      {
        // Schedule a timeout to generate and send this summary. It should also schedule
        // the next timeout upon completion. We store the timeoutId so that we can cancel
        // this summary as needed, or run it out of schedule.
        summaryTimeoutId = setTimeout(sendSummaryEmail, nextScheduledTime.getTime() - currentTime.getTime());
      }
      else
      {
        // TODO Maybe make this more obvious through a notification? 
        //   Or call this a config error and exit?
        logger.error('Problem parsing Summary notification schedule. Summary is disabled...');
      }
    }
    else
    {
      logger.warn('No Summary notification configured');
    }

    // Check to make sure the program didn't end last time with an unexpected shutdown.
    return db.ProcessEvent.findOne({
      order: [
        ['eventTime', 'DESC']
      ]
    })
    .then(function(processEvent) {
      // TODO: Also include failures for dirty shutdowns (exit code != 0, SIGINT, etc)
      if (processEvent && processEvent.event !== 'exit')
      {
        logger.debug('**Last shutdown does not appear clean**');

        // TODO - Improve this following our new conventions
        var subject = 'Backup System Unexpected Shutdown Occurred';
        var text = 'The backup system restarted after an unexpected shutdown. ';
        text += 'Some backups may be missing...';
        
        // Dispatch this notification
        notifications.dispatch({ subject: subject, shortMessage: text, longMessage: text });
        // TODO - have system run backupProcess to look for missing backups
      }

      // Now complete our successful startup with an event
      return db.ProcessEvent
      .create({ 'event' : 'start' })
      .then(function(processEvent) {
        logger.info('Backup System startup completed at ' + processEvent.eventTime);
        // Print public ssh keys so they can be used for authentication
        var keys = getPublicSSHKeys();
        if (keys.error)
        {
          logger.error('Error in getting public SSH keys: ' + keys.error);
          process.exit(-4);
        }
        for (let file in keys)
        {
          logger.info('File: ' + file + '\n' + keys[file]);
        }
      });
    })
    .catch(function (err) {
      logger.error('DB Error occurred processing startup / shutdown events: ' + err.message);
      logger.debug(err.stack);
    });
  },

  /**
   * Parses schedule and creates an easily traversable object.
   * Example:
   *   DAYS(N)|DAYS2(M)|...;[TIME]
   * Optional number of backups (N)
   *
   * @param schedule (string)
   *     The schedule in the initial string format.
   * @return
   *     schedule object from the parsed schedule.
   */
  parseSchedule: function (schedule) {
    var scheduleObj = {};

    // Be sure to throw all errors as Schedule syntax errors
    try
    {
      var partialSplit = schedule.split(';');
      
      // Parse "[TIME]" component
      scheduleObj.time = {};
      // Remove the brackets from the time.
      var time = partialSplit[1].replace(/[\[\]]/g,'').split(':');
      scheduleObj.time.hours = parseInt(time[0]);
      scheduleObj.time.minutes = parseInt(time[1]);
      scheduleObj.daysSets = [];

      // Parse the "DAYS(N)|..." component
      partialSplit[0].split('|').forEach(function(schedSet) {
        var daysSet = {};

        // The DAYS(N)|DAYS2(M)|...;TIME syntax should allow for missing (N)
        var schedSetArr = schedSet.split('(');
        daysSet.number = (schedSetArr[1]) ? parseInt(schedSetArr[1]) : 0;

        // Split comma separated days
        // TODO - support X-Y  syntax as well?
        daysSet.days = schedSetArr[0].split(',').map(function(num) {
          return parseInt(num);
        });

        // Save all days for this set
        scheduleObj.daysSets.push(daysSet);
      });
    }
    catch (error)
    {
      throw new Error('Schedule syntax error for "' + schedule + '"');
    }

    return scheduleObj;
  },

  /**
   *  Takes the easily parsable schedule format for the machine and
   *  turns it into words so that when it needs to be written out for
   *  a user it is more easily understood.
   *  @param scheduleObj (scheduleObject)
   *    The schedule as a scheduleObject from the parseSchedule method.
   *  @return
   *    Human readable schedule as a string
   */
   convertSchedObjToReadable: function (scheduleObj) {
     var daysOfWeek = ['Sunday', 'Monday', 'Tuesday', 'Wednesday', 'Thursday', 'Friday', 'Saturday'];
     var readableSched = "";
     for (var i=0; i<scheduleObj.daysSets.length; i++)
     {
       var daysSet = scheduleObj.daysSets[i];
       readableSched += "Last " + daysSet.number + " Days " + daysOfWeek[daysSet.days[0]];
       for (var j=1; j<daysSet.days.length; j++)
       {
         readableSched += ", " + daysOfWeek[daysSet.days[j]];
       }
       readableSched += "\n";
     }
     var period = (scheduleObj.time.hours < 12) ? "a.m." : "p.m.";
     var hour = (scheduleObj.time.hours > 12) ? scheduleObj.time.hours - 12 : scheduleObj.time.hours;
     readableSched += "  at " + hour + " " + period;
     return readableSched;
   },

  /*
   * Add buckets in chronological order to the bucket list.
   *    If a date overlaps multiple schedules it only gets
   *    added to the list one time.
   * @param bucket
   *     Bucket object to add to the list.
   */
  addBucketToList: function (bucket, bucketList) {
    var added = false;
    for (var i=0; i< bucketList.length; i++) {
      if (bucket.date.getTime() < bucketList[i].date.getTime())
      {
        bucketList.splice(i, 0, bucket);
        added = true;
        break;
      }
      else if (bucket.date.getTime() == bucketList[i].date.getTime())
      {
        // If it already exists, don't add and move on.
        added = true; 
        break;
      }
    }
    if (!added)
    {
      bucketList.push(bucket);
    }
  },
  
  /**
   * Returns an array of buckets which is an array of date objects
   *    that defines the day and time of a backup that needs to be stored.
   * @param sched
   *     the machine defined schedule from when to backup and how long the backups are stored.
   * @param date
   *     the date from which you are trying to find the stored backups.  Usually this is the
   *     current date.
   */
  getBuckets: function (sched, date) {
    var schedObj = system.parseSchedule(sched);
    // Initialize our buckets array.
    var buckets = [];
  
    // Boolean var determines whether or not the day of the given date should be included as a bucket.
    var includeDay = (date.getHours() > schedObj.time.hours || 
          date.getHours() == schedObj.time.hours && date.getMinutes() >= schedObj.time.minutes)
    var day = date.getDay();
    schedObj.daysSets.forEach(function(daysObj) {
      // Find index of days array to create first bucket.
      var index = -1;
      for (var i=0; i<daysObj.days.length; i++) {
        if (day > daysObj.days[i])
        {
          continue;
        }
        else if (day == daysObj.days[i] && !includeDay || day < daysObj.days[i])
        {
          index = i-1;
          break;
        }
        else if (day == daysObj.days[i] && includeDay)
        {
          index = i;
          break;
        }
      }
      if (index == -1)
      {
        index = daysObj.days.length - 1;
      }
  
      var startingDay = day;
      var difference = 0;
      var count = daysObj.number;
  
      // While daysObject.number > 0
      while (count > 0) {
  
        if (startingDay - daysObj.days[index] < 0)
        {
          difference = difference + startingDay + 7-daysObj.days[index];
        }
        else
        {
          difference = difference + (startingDay - daysObj.days[index]);
        }
        var bucket = {};
        bucket.date = new Date(date.toString());
        bucket.date.setDate(date.getDate() - difference);
        bucket.date.setHours(schedObj.time.hours);
        bucket.date.setMinutes(schedObj.time.minutes);
        bucket.date.setSeconds(0);
        bucket.date.setMilliseconds(0);
        system.addBucketToList(bucket, buckets);
        startingDay = daysObj.days[index];
        if (index == 0) { startingDay = 7 + daysObj.days[index]; }
        index = (index - 1) % daysObj.days.length;
        //
        // Javascript modulo of negative numbers doesn't work as expected
        // so once it gets negative we start over at the end of the list.
        // 
        if (index < 0) { index = daysObj.days.length - 1 }
        count--;
      }
    });
    return buckets;
  },

  /**
   * Fills the buckets obtained from the method getBuckets with the backup dirs.
   * @param buckets
   *   array of buckets obtained from getBuckets.
   * @param dir
   *   directory that holds the backup directories for a given machine.
   * @param machine
   *   the machine that we are checking the buckets and running the backup for.
   * @param removeDirs
   *   callBack function that does something with the deleted directories (deletes or prints out.)
   */
  fillBuckets: function (buckets, backupDir, machine, callback) {
    var dateArr = [];
    var backups = [];
    var date = new Date();
    var logger = logging.getLogger(machine.name);

    // Ensure backup location (ie silently create if missing)
    // Sync to avoid one callback layer here
    try
    {
      fs.ensureDirSync(backupDir);
    }
    catch (error)
    {
      return callback(error, false, []);
    }

    // Use directory listing to assign Directories -> Buckets
    fs.readdir(backupDir, function(err, dirListing) {
      // Hand error handling up a level
      if (err != null) return callback(err, false, []);

      // TODO: should we be more strict about the name of these dirs?
      // I think we should. Maybe have a util that generates / tests the
      // naming of directories?
      var backups = [];
      dirListing.forEach(function(dirname) {
        var newDate = new Date(dirname);
        if (!isNaN(newDate))
        {
          // Valid name: Add to the array of directories that contain backups
          backups.push({date: newDate, dir: dirname});
        }
        else if (dirname != rsync.getInProgressName())
        {
          logger.warn('Found unexpected file / directory in machine backup location: ' +
              '"' + dirname + '"');
        }
      });
      // Make sure the list is sorted in chronological order
      backups.sort(function (d1, d2) {
        if (d1.date < d2.date) return -1;
        else if (d1.date > d2.date) return 1;
        else return 0;
      });

      // Debug output
      logger.debug(backups.length + ' past backups from scheduled times found');
      backups.forEach(function(backup) { logger.trace('  "' + backup.dir + '"'); });

      logger.debug('Pairing the directories with a scheduled backup time.');
      for (var i=backups.length-1; i>=0; i--) {
        for (var j=buckets.length-1; j>=0; j--) {
          // If the directory date is later than the bucket date and bucket is
          //   empty, add the directory date to the bucket.
          if (backups[i].date >= buckets[j].date && buckets[j].backup == null)
          {
            buckets[j].backup = backups[i];
            break;
          }
          else if (backups[i].date >= buckets[j].date && backups[i].date < buckets[j].backup.date)
          {
            // If it the directory date is later than the bucket date and earlier than
            //   the existing date in the bucket replace it with the earlier date.
            buckets[j].backup = backups[i];
            break;
          }
        }
      }
      buckets.forEach(function(bucket) {
        if (bucket.backup) logger.trace('  [' + bucket.date + ']: "' + bucket.backup.dir + '"'); 
        else logger.trace('  [' + bucket.date + ']: missing'); 
      });

      // Count empty buckets and report
      var emptyBucketCount = buckets
        .map(function(bucket) { return (!bucket.backup) ? 1 : 0; })
        .reduce(function(prev, cur) { return prev + cur; });
      logger.info(emptyBucketCount + ' missing backups out of ' + buckets.length + ' scheduled.');

      // Find unassigned directories
      var toDelete = [];
      backups.forEach(function(backupObj) {
        var used = buckets
          .map(function(bucket) { return (bucket.backup && backupObj.dir === bucket.backup.dir); })
          .reduce(function(prev, cur) { return (prev || cur); });
        if (!used) toDelete.push(path.join(backupDir, backupObj.dir));
      });
      logger.trace(toDelete);

      // Determine callback parameters
      if (!(buckets[buckets.length-1].backup))
      {
        // Backup needed!
        logger.debug('The last scheduled backup has yet to occur.');
        callback(null, true, toDelete);
      }
      else
      {
        // No backup needed (never delete directories in this case)
        logger.debug('No backup necessary.');
        callback(null, false, []);
      }
    });
  },
 
  /**
   * Makes a call to getRemovedDirectoriesList and passes a callback
   * to list them out.
   * @param backups
   *   list of the backup directories from different dates.
   * @param buckets
   *   list of buckets obtained from the getBuckets and fillBuckets functions.
   */
  listDirectoriesToRemove: function(backups, buckets) {
    system.getRemovedDirectoriesList(backups, buckets, function(removedDirectories) {
      console.log("\nRemove directories:");
      removedDirectories.forEach(function(unusedBackupDir) {
        console.log(unusedBackupDir);
      });
    });
  },

  /**
   * Makes a call to getRemovedDirectoriesList and passes a callback
   * to delete them from the filesystem.
   * @param backups
   *   list of the backup directories from different dates.
   * @param buckets
   *   list of buckets obtained from the getBuckets and fillBuckets functions.
   * @param backupsPath
   *   the path to the backupDirectories for a machine.
   */
  removeDirectories: function (buckets, backupsPath) {
    system.getDirectoriesToRemove(backupsPath, buckets, function(removedDirectories) {
      removedDirectories.forEach(function(unusedBackupDir) {
        fs.remove(unusedBackupDir, function(err, dirs, files) {
          if (err) { logger.error('Unable to remove directory.  \nError: ' + error.message); }
          else { (logger.info('removing ' + unusedBackupDir)); }
        });
      });
    });
  },

  /**
   * Call takes in callback and does something with
   * the list of directories that need to be removed.
   * @param backups
   *   list of the backup directories from different dates.
   * @param buckets
   *   buckets that are obtained with getBuckets and modified with fillBuckets functions.
   * @param callback
   *   function to do something with the directories to remove list.
   */
  getDirectoriesToRemove: function(backupsPath, buckets, callback) {
    fs.readdir(backupsPath, function(err, datedDirs) {
      var backups = [];
      datedDirs.forEach(function(datedDir) {
        // Add to the array of directories that contain backups
        backups.push(datedDir);
      });
      var removedDirectories = [];
      backups.forEach(function(datedDir) {
        var directoryDate = new Date(datedDir);
        var remove = true;
        buckets.forEach(function(bucket) {
          if (bucket.backup != null && bucket.backup.getTime() == directoryDate.getTime())
          {
            remove = false;
          }
        });
        if (remove)
        {
          removedDirectories.push(path.join(backupsPath, datedDir));
        }
      });
      callback(removedDirectories);
    });
  },

  /**
   * Getter function for backupQueues.  Returns the object that holds the lists of both
   *   machines currently being backed up and the list of machines that are waiting to be
   *   backed up if the system is at the limit for concurrent backups defined in the config file.
   */
  getBackupQueues: function() {
    return backupQueues;
  },
  
  /**
   *  Main application loop.
   *  Gets called after a setTimeout of whenever the next scheduled backup is for the machine.
   *  Follows the steps:
   *    1. Gets a list of buckets (Times when the machine should be backed up)
   *    2. Fills buckets (checks all the times that the machine was actually backed up)
   *    3. Performs backup if necessary (It should be necessary).
   *    4. Set timeout to repeat the cycle.
   *  @params
   *    machine-machine that is scheduled to backup.
   */
  backupProcess: function(machine) {
    var machineLogger = logging.getLogger(machine.name);
    machineLogger.debug('system.backupProcess() called for "' + machine.name + '"');
    var machineDir = path.join(config.data_dir, machine.name);
    var buckets;

    // Create our list of required backup buckets, based on our schedule
    // NOTE: maybe we should go async here, for consistency?
    try
    {
      machineLogger.trace('Creating list of backup buckets');
      buckets = system.getBuckets(machine.schedule, new Date());
    }
    catch (bucketError)
    {
      machineLogger.error('Cannot get list of scheduled backup times: ' + bucketError.message);
      machineLogger.error('*** CRITICAL: this machine will not be scheduled for additional ' + 
          'backups until this problem is resolved***');
      machineLogger.debug(bucketError.stack);
      return;
    }

    // Compare the list of buckets to the backup directories on the disk
    machineLogger.trace('Filling buckets from disk dir: "' + machineDir + '"');
    system.fillBuckets(buckets, machineDir, machine, function(bucketErr, backupNeeded, toDelete) {
      if (bucketErr)
      {
        machineLogger.error('Could not assign existing backup directories to previously ' + 
            'scheduled backup times: ' + bucketErr.message);
        machineLogger.debug('Backup directories read from: "' + machineDir + '"');
        machineLogger.error('*** CRITICAL: this machine will not be scheduled for additional ' + 
            'backups until this problem is resolved***');
        machineLogger.debug(bucketErr.stack);
        return;
      }

      // NOTE: Unless the schedule has been changed since system startup 
      //   (and the originally scheduled timeout wasn't canceled): 
      // This should *always* be true.
      // Regardless, let's handle both cases since we can.
      if (backupNeeded)
      {
        // Begin rsync unless we have reach our max simultaneous limit
        if (!config.rsync.max_simultaneous || 
            backupQueues.inProgress.length < config.rsync.max_simultaneous) 
        {
          machineLogger.info('Starting backup for machine: ' + machine.name);
          backupQueues.inProgress.push(machine);
          
          // Run rsync (all errors returned in the callback)
          rsync.runRsync(config, machine, function(rsyncErr, rsyncStats) {
            if (rsyncErr)
            {
              machineLogger.error('Network error during "' + machine.name + '" backup: ' + 
                  rsyncErr.message);
              machineLogger.debug(rsyncErr.stack);
              machine.failures.push({
                when: new Date(),
                reason: rsyncErr.message
              });
            }

            // Complete Backup attempt (failures and successes)
            return completeBackup(rsyncErr, machine, rsyncStats, toDelete);
          });
        }
        else
        {
          logger.debug('At capacity of ' + config.rsync.max_simultaneous);
          machineLogger.info('Deferring backup for machine: ' + machine.name);
          // Push onto the waiting queue to be called later.
          backupQueues.remaining.push(machine);
        }
      }
      else
      {
        machineLogger.warn('Backup process was called, despite all currently scheduled backups ' +
            'already existing on the disk. This indicates either an application error, or ' +
            'manual manipulation of the backup destination. Please review the files / directories ' +
            'on the disk in the following location: "' + machineDir + '"');
        completeBackup(null, machine, {
          code: 0,
          error: 'Backup attempt, when no backup was needed',
        }, toDelete);
      }
    });
  },
  /* test-code */
  __getNextScheduledTime : getNextScheduledTime,
  __getLastSummaryEmailTime : getLastSummaryEmailTime
  /* end-test-code */
};

module.exports = system;<|MERGE_RESOLUTION|>--- conflicted
+++ resolved
@@ -348,12 +348,8 @@
  * @param date
  *    date to find the previous summary email
  */
-<<<<<<< HEAD
 function getLastSummaryEmailTime(schedule, date)
 {
-=======
-function getLastSummaryEmailTime(schedule, date){
->>>>>>> 150376a1
   var matches = schedule.match(/([\d,]+);\[(\d{1,2}):(\d\d)\]/);
   if (matches)
   {
