--- conflicted
+++ resolved
@@ -607,11 +607,7 @@
         var nextBackup = getNextScheduledTime(machine.schedule);
         var timeoutTime = nextBackup.getTime() - currentTime.getTime();
         machineLogger.info('Scheduling backup at ' + nextBackup + ' for "' + machine.name + '"');
-<<<<<<< HEAD
         machine.timeoutId = setTimeout(function() {
-=======
-        machine.timeoutId = setTimeout(function () {
->>>>>>> 862f548f
           system.backupProcess(this);
         }.bind(machine), timeoutTime);
       }
