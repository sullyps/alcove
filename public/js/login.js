$("#login-form").on("submit", event => {
  event.preventDefault();
  $("#login-button button").attr("disabled", true);
  $("#login-loader").addClass("active");
  $.ajax({
    method: "POST",
    url: "/api/login",
    data: $("#login-form").serialize(),
    timeout: 15000
  })
  .done(() => {
    const url = new URL(window.location);
    window.location.href = url.searchParams.has("dest") ? url.searchParams.get("dest") : "/dashboard";
  })
<<<<<<< HEAD
  .fail(xhr => {
    $("#login-error p").text(xhr.responseJSON.error);
    console.log("Error " + xhr.status + ": " + xhr.responseJSON.error);
    if ($('#login-error').hasClass('hidden'))
    {
      // If we are hidden, fade into view
      $("#login-error").transition("fade");
    }
    else
    {
      // Otherwise (if we are visible, or animating, or else), queue a shake
      $("#login-error").transition("shake");
    }
=======
  .fail((xhr, statusText) => {
    let errorMessage;
    switch (statusText)
    {
      case "abort":
        errorMessage = "The request was aborted";
        break;
      case "error":
        errorMessage = xhr.responseJSON.error;
        break;
      case "parsererror":
        errorMessage = "An error was encountered parsing the response";
        break;
      case "timeout":
        errorMessage = "The request timed out";
        break;
      default:
        errorMessage = "An unexpected error was encountered";
        break;
    }
    $("#login-error p").text(errorMessage);
    $("#login-error").removeAttr("hidden");
>>>>>>> aabf6770
  })
  .always(() => {
    $("#login-button button").removeAttr("disabled");
    $("#login-loader").removeClass("active");
  });
});

/**
 * Add listener to ensure the error message isn't visible when it shouldn't be.
 */
$("input").on("keydown", () => {
  // Always hide if we are visible and a key is pressed on any input.
  // Don't queue this transition, in case we are animating
  if ($('#login-error').hasClass('visible') && !$('#login-error').hasClass('animating'))
  {
    $("#login-error").transition({ animation: "fade", queue: false });
  }
});<|MERGE_RESOLUTION|>--- conflicted
+++ resolved
@@ -12,21 +12,6 @@
     const url = new URL(window.location);
     window.location.href = url.searchParams.has("dest") ? url.searchParams.get("dest") : "/dashboard";
   })
-<<<<<<< HEAD
-  .fail(xhr => {
-    $("#login-error p").text(xhr.responseJSON.error);
-    console.log("Error " + xhr.status + ": " + xhr.responseJSON.error);
-    if ($('#login-error').hasClass('hidden'))
-    {
-      // If we are hidden, fade into view
-      $("#login-error").transition("fade");
-    }
-    else
-    {
-      // Otherwise (if we are visible, or animating, or else), queue a shake
-      $("#login-error").transition("shake");
-    }
-=======
   .fail((xhr, statusText) => {
     let errorMessage;
     switch (statusText)
@@ -48,8 +33,16 @@
         break;
     }
     $("#login-error p").text(errorMessage);
-    $("#login-error").removeAttr("hidden");
->>>>>>> aabf6770
+    if ($('#login-error').hasClass('hidden'))
+    {
+      // If we are hidden, fade into view
+      $("#login-error").transition("fade");
+    }
+    else
+    {
+      // Otherwise (if we are visible, or animating, or else), queue a shake
+      $("#login-error").transition("shake");
+    }
   })
   .always(() => {
     $("#login-button button").removeAttr("disabled");
