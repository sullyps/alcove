--- conflicted
+++ resolved
@@ -36,7 +36,6 @@
   {
     errorMessage = "Internal error on backup system size request: " + statusText;
   }
-<<<<<<< HEAD
   $('.dir-size-segment').remove();
   $('#dashboard-header-segments')
   .removeClass('three column row')
@@ -47,8 +46,4 @@
     `    Error: <br><span class="bold">${errorMessage}</span>` +
     `  </div>` +
     `</div>`);
-=======
-  // TODO:  handle this in the UI as well
->>>>>>> ea1c6edc
-  console.error(errorMessage);
 });