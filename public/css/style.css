/* All pages */
body {
  background-color: #D0D0D0; }

<<<<<<< HEAD
.bold {
  font-weight: bold; }
=======
.dashboard-table-name {
  width: 20%; }

.dashboard-table-status {
  width: 30%; }

.dashboard-table-size {
  width: 15%; }

#dashboard-header-grid {
  margin-top: 0px;
  padding-left: 4%;
  padding-right: 4%; }

#dashboard-header-row-top {
  margin-bottom: -40px;
  min-height: 120px; }

#dashboard-header-title {
  padding-top: 10px;
  margin-left: -50px;
  min-width: 250px;
  font-size: 10px;
  text-align: center; }

#dashboard-header-stats-labels {
  width: 110px; }

#dashboard-header-stats {
  float: right; }

.dashboard-header-segment {
  text-align: center;
  font-size: 18px;
  background-color: #EEEEEE; }

#dashboard-table {
  margin-left: 4%;
  width: 92%; }
>>>>>>> ea1c6edc

/* Login Page */
#login-image {
  display: block;
  margin: 20px auto 0 auto; }

#login-form {
  margin: calc(50vh - 199px) auto 0 auto;
  width: 300px; }

@media (max-height: 440px) {
  #login-form {
    margin: 20px auto 0 auto; } }

.login-form-item {
  margin-bottom: 8px;
  width: 100%; }

#login-button {
  margin-bottom: 8px;
  text-align: right; }

#login-error {
  margin: 0 0 8px 0 !important; }

<<<<<<< HEAD
/* System Dashboard */
#dashboard-logo {
  max-height: 90px;
  max-width: 100%; }

#dashboard-header-grid {
  margin: 0; }

#dashboard-header-stats-container {
  display: inline-block; }

.dashboard-header-segment {
  text-align: center;
  font-size: 18px !important; }

/* Machine Dashboard */
.machine-dashboard-calendar-today-border {
  border: 1px solid black !important;
  box-sizing: border-box; }
=======
.template {
  display: none; }
>>>>>>> ea1c6edc
<|MERGE_RESOLUTION|>--- conflicted
+++ resolved
@@ -2,50 +2,11 @@
 body {
   background-color: #D0D0D0; }
 
-<<<<<<< HEAD
 .bold {
   font-weight: bold; }
-=======
-.dashboard-table-name {
-  width: 20%; }
 
-.dashboard-table-status {
-  width: 30%; }
-
-.dashboard-table-size {
-  width: 15%; }
-
-#dashboard-header-grid {
-  margin-top: 0px;
-  padding-left: 4%;
-  padding-right: 4%; }
-
-#dashboard-header-row-top {
-  margin-bottom: -40px;
-  min-height: 120px; }
-
-#dashboard-header-title {
-  padding-top: 10px;
-  margin-left: -50px;
-  min-width: 250px;
-  font-size: 10px;
-  text-align: center; }
-
-#dashboard-header-stats-labels {
-  width: 110px; }
-
-#dashboard-header-stats {
-  float: right; }
-
-.dashboard-header-segment {
-  text-align: center;
-  font-size: 18px;
-  background-color: #EEEEEE; }
-
-#dashboard-table {
-  margin-left: 4%;
-  width: 92%; }
->>>>>>> ea1c6edc
+.template {
+  display: none; }
 
 /* Login Page */
 #login-image {
@@ -71,8 +32,8 @@
 #login-error {
   margin: 0 0 8px 0 !important; }
 
-<<<<<<< HEAD
 /* System Dashboard */
+/* TODO: Check if any of these styles are no longer applied due to changing class names */
 #dashboard-logo {
   max-height: 90px;
   max-width: 100%; }
@@ -87,11 +48,25 @@
   text-align: center;
   font-size: 18px !important; }
 
+#dashboard-header-title {
+  padding-top: 10px;
+  margin-left: -50px;
+  min-width: 250px;
+  font-size: 10px;
+  text-align: center; }
+
+#dashboard-header-stats-labels {
+  width: 110px; }
+
+#dashboard-header-stats {
+  float: right; }
+
+.dashboard-header-segment {
+  text-align: center;
+  font-size: 18px;
+  background-color: #EEEEEE; }
+
 /* Machine Dashboard */
 .machine-dashboard-calendar-today-border {
   border: 1px solid black !important;
-  box-sizing: border-box; }
-=======
-.template {
-  display: none; }
->>>>>>> ea1c6edc
+  box-sizing: border-box; }