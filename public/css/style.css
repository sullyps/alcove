--- conflicted
+++ resolved
@@ -18,12 +18,5 @@
   margin-bottom: 8px;
   text-align: right; }
 
-<<<<<<< HEAD
 #login-error {
-  margin: 0 !important; }
-=======
-#login-error
-{
-  margin: 0 0 8px 0 !important;
-}
->>>>>>> aabf6770
+  margin: 0 0 8px 0 !important; }